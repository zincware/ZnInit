--- conflicted
+++ resolved
@@ -6,7 +6,6 @@
 
 
 def desc(
-<<<<<<< HEAD
         default=Empty,
         owner=None,
         instance=None,
@@ -17,22 +16,8 @@
         metadata: Optional[dict] = None,
         frozen: bool = False,
         on_setattr: Optional[Callable] = None,
-    ):
+):
     """Create a Descriptor object.
-=======
-    default=Empty,
-    owner=None,
-    instance=None,
-    name="",
-    use_repr: bool = True,
-    repr_func: Callable = repr,
-    check_types: bool = False,
-    metadata: Optional[dict] = None,
-    frozen: bool = False,
-    on_setattr: Optional[Callable] = None,
-):
-    """Factory function that creates a Descriptor object.
->>>>>>> aca4b5a1
 
     Forwards all arguments to the Descriptor.__init__ method.
     The return type is annotated as the type of the managed attribute
